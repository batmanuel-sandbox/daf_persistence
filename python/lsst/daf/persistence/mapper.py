--- conflicted
+++ resolved
@@ -141,24 +141,6 @@
 
 		# Mappings
 		self.mappings = dict()
-<<<<<<< HEAD
-		exposures = self.policy.getPolicy("exposures") # List of exposure types
-		for type in exposures.names(True):
-			subPolicy = exposures.get(type)
-			if not isinstance(subPolicy, pexPolicy.Policy):
-				raise RuntimeError, "Exposure type %s is not a policy" % type
-			subPolicy.mergeDefaults(mappingPolicy)
-			self.mappings[type] = Mapping(mapper=self, policy=subPolicy, type=type,
-										  registry=self.registry, root=self.root)
-		calibs = self.policy.getPolicy("calibrations") # List of calibration types
-		for type in calibs.names(True):
-			subPolicy = calibs.get(type)
-			if not isinstance(subPolicy, pexPolicy.Policy):
-				raise RuntimeError, "Calibration type %s is not a policy" % type
-			subPolicy.mergeDefaults(mappingPolicy)
-			self.mappings[type] = CalibrationMapping(mapper=self, policy=subPolicy, type=type,
-													 registry=self.calibRegistry, root=self.calibRoot)
-=======
 		if self.policy.exists("exposures"):
 			exposures = self.policy.getPolicy("exposures") # List of exposure types
 			for type in exposures.names(True):
@@ -177,7 +159,6 @@
 				subPolicy.mergeDefaults(mappingPolicy)
 				self.mappings[type] = CalibrationMapping(mapper=self, policy=subPolicy, type=type,
 														 registry=self.calibRegistry, root=self.calibRoot)
->>>>>>> dca91a31
 
 		# Subclass should override these!
 		self.keys = []
@@ -185,12 +166,6 @@
 		self.filterIdMap = {}
 
 		# Camera geometry
-<<<<<<< HEAD
-		self.cameraPolicyLocation = self.policy.getString('camera')
-		cameraPolicy = cameraGeomUtils.getGeomPolicy(self.cameraPolicyLocation, module=module,
-													 directory=policyDir)
-		self.camera = cameraGeomUtils.makeCamera(cameraPolicy)
-=======
 		self.cameraPolicyLocation = None
 		self.camera = None
 		if self.policy.exists('camera'):
@@ -198,7 +173,6 @@
 			cameraPolicy = cameraGeomUtils.getGeomPolicy(self.cameraPolicyLocation, module=module,
 														 directory=policyDir)
 			self.camera = cameraGeomUtils.makeCamera(cameraPolicy)
->>>>>>> dca91a31
 
 		# Defect registry
 		self.defectRegistry = None
@@ -210,19 +184,12 @@
 					butlerUtils.Registry.create(defectRegistryLocation)
 
 		# Filters
-<<<<<<< HEAD
-		filterPolicyLocation = self.policy.getString('filters')
-		filterPolicyFile = pexPolicy.DefaultPolicyFile(module, filterPolicyLocation, policyDir)
-		filterPolicy = pexPolicy.Policy.createPolicy(filterPolicyFile, filterPolicyFile.getRepositoryPath())
-		imageUtils.defineFiltersFromPolicy(filterPolicy, reset=True)
-=======
 		if self.policy.exists('filters'):
 			filterPolicyLocation = self.policy.getString('filters')
 			filterPolicyFile = pexPolicy.DefaultPolicyFile(module, filterPolicyLocation, policyDir)
 			filterPolicy = pexPolicy.Policy.createPolicy(filterPolicyFile,
 														 filterPolicyFile.getRepositoryPath())
 			imageUtils.defineFiltersFromPolicy(filterPolicy, reset=True)
->>>>>>> dca91a31
 
 
 	def getKeys(self):
@@ -257,15 +224,11 @@
 	def canStandardize(self, type):
 		"""Return true if this mapper can standardize an object of the given
 		dataset type."""
-<<<<<<< HEAD
-		return self.getMapping(type).canStandardize()
-=======
 		try:
 			mapping = self.getMapping(type)
 		except KeyError:
 			return False
 		return mapping.canStandardize()
->>>>>>> dca91a31
 
 	def standardize(self,			   # The Mapper
 					type,			   # Type of data
